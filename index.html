<!DOCTYPE html>
<html lang="en">
  <head>
    <meta charset="UTF-8" />
    <meta name="viewport" content="width=device-width, initial-scale=1.0" />
    <title>UseAtom</title>
    <link rel="icon" href="/favicon.svg" type="image/svg+xml" />
    <link rel="icon" href="/favicon.ico" sizes="any" />
    <meta name="description" content="Explore Cosmos ecosystem with real-time data and analytics" />
    <meta name="author" content="UseAtom" />

    <meta property="og:title" content="UseAtom" />
    <meta property="og:description" content="Explore Cosmos ecosystem with real-time data and analytics" />
    <meta property="og:type" content="website" />
<<<<<<< HEAD
    <meta property="og:image" content="" />

    <meta name="twitter:card" content="summary_large_image" />
    <meta name="twitter:site" content="@useatom" />
    <meta name="twitter:image" content="" />
=======
    <meta property="og:url" content="https://www.useatom.fun/" />
    <meta property="og:image" content="https://www.useatom.fun/og-image.png" />
    <meta property="og:image:width" content="1200" />
    <meta property="og:image:height" content="630" />

    <meta name="twitter:card" content="summary_large_image" />
    <meta name="twitter:site" content="@useatom" />
    <meta name="twitter:image" content="https://www.useatom.fun/og-image.png" />
>>>>>>> fa66739c

    <!-- Performance: preconnect/dns-prefetch to CosmosExpress API -->
    <link rel="preconnect" href="https://cosmosexpress.onrender.com" crossorigin />
    <link rel="dns-prefetch" href="https://cosmosexpress.onrender.com" />

    <!-- Umami Analytics -->
    <script defer src="https://cloud.umami.is/script.js" data-website-id="a5a0d469-5119-4e18-83b3-ef77774739a1"></script>
  </head>

  <body>
    <div id="root"></div>
    <script type="module">
      import { Buffer } from 'buffer';
      if (!globalThis.Buffer) globalThis.Buffer = Buffer;
      if (!window.Buffer) window.Buffer = Buffer;
    </script>
    <script type="module" src="/src/main.tsx"></script>
  </body>
</html><|MERGE_RESOLUTION|>--- conflicted
+++ resolved
@@ -12,13 +12,6 @@
     <meta property="og:title" content="UseAtom" />
     <meta property="og:description" content="Explore Cosmos ecosystem with real-time data and analytics" />
     <meta property="og:type" content="website" />
-<<<<<<< HEAD
-    <meta property="og:image" content="" />
-
-    <meta name="twitter:card" content="summary_large_image" />
-    <meta name="twitter:site" content="@useatom" />
-    <meta name="twitter:image" content="" />
-=======
     <meta property="og:url" content="https://www.useatom.fun/" />
     <meta property="og:image" content="https://www.useatom.fun/og-image.png" />
     <meta property="og:image:width" content="1200" />
@@ -27,7 +20,6 @@
     <meta name="twitter:card" content="summary_large_image" />
     <meta name="twitter:site" content="@useatom" />
     <meta name="twitter:image" content="https://www.useatom.fun/og-image.png" />
->>>>>>> fa66739c
 
     <!-- Performance: preconnect/dns-prefetch to CosmosExpress API -->
     <link rel="preconnect" href="https://cosmosexpress.onrender.com" crossorigin />
